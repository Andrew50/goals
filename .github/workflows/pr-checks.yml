--- conflicted
+++ resolved
@@ -206,7 +206,6 @@
               fi
             fi
           fi
-<<<<<<< HEAD
 
       - name: Set Cargo target dir (use runner temp)
         shell: bash
@@ -214,10 +213,7 @@
           set -euo pipefail
           echo "CARGO_TARGET_DIR=$RUNNER_TEMP/cargo-target" >> "$GITHUB_ENV"
 
-      - uses: actions/checkout@v5
-=======
       - uses: actions/checkout@v6
->>>>>>> d0cc0b19
         with:
           clean: false
 
