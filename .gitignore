--- conflicted
+++ resolved
@@ -37,15 +37,10 @@
 /frontend/blob-report/
 /frontend/playwright/.cache/
 
-<<<<<<< HEAD
-
-.cargo/
-
-=======
 node_modules
 .cargo/
 .target/
 
 .cargo/
->>>>>>> 81af8f51
+
 .target/