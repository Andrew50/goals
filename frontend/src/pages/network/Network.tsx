import React, { useState, useEffect, useRef, useCallback, useMemo } from 'react';
import { DataSet, Network as VisNetwork } from 'vis-network/standalone';
import {
  Button, Dialog, DialogTitle, DialogContent, DialogActions,
  Select, MenuItem, FormControl, InputLabel
} from '@mui/material';
import AddIcon from '@mui/icons-material/Add';
import AddLinkIcon from '@mui/icons-material/AddLink';
import DeleteIcon from '@mui/icons-material/Delete';
import RefreshIcon from '@mui/icons-material/Refresh';
import { createResizeObserver } from '../../shared/utils/resizeObserver';
import { NetworkNode, NetworkEdge, Goal, RelationshipType, ApiGoal } from '../../types/goals'; // Import ApiGoal
import GoalMenu from '../../shared/components/GoalMenu';
import { privateRequest, createRelationship, deleteRelationship } from '../../shared/utils/api';
import { goalToLocal } from '../../shared/utils/time';
import {
  buildHierarchy,
  saveNodePosition,
  calculateNewNodePosition
} from './buildHierarchy';
import { formatNetworkNode } from '../../shared/utils/formatNetworkNode';
import { validateRelationship } from '../../shared/utils/goalValidation';
import { SearchBar } from '../../shared/components/SearchBar/SearchBar';

// Node formatting moved to shared util

type DialogMode = 'create' | 'edit' | 'view' | 'relationship' | null;

const NetworkView: React.FC = () => {
  const networkContainer = useRef<HTMLDivElement>(null);
  const networkRef = useRef<VisNetwork | null>(null);
  const nodesDataSetRef = useRef<DataSet<any> | null>(null);
  const edgesDataSetRef = useRef<DataSet<any> | null>(null);

  const [pendingRelationship, setPendingRelationship] = useState<{ from: number, to: number } | null>(null);
  const [dialogMode, setDialogMode] = useState<DialogMode>(null);
  const [addNodeMode, setAddNodeMode] = useState(false);
  const [addEdgeMode, setAddEdgeMode] = useState(false);
  const [deleteMode, setDeleteMode] = useState(false);
  const deleteModeRef = useRef(deleteMode);
  const addEdgeModeRef = useRef(addEdgeMode);
  const draggedNodeRef = useRef<number | null>(null);
  const [searchItems, setSearchItems] = useState<Goal[]>([]);
  const [searchResults, setSearchResults] = useState<Array<{ item: Goal; score: number }>>([]);
  const lastFocusedIdRef = useRef<number | null>(null);
  const shouldAutoFocusRef = useRef<boolean>(false);
  const filteredSearchItems = useMemo(() => {
    return (searchItems || []).filter(g => g && g.goal_type !== 'event');
  }, [searchItems]);

  // Debug logger for focused instrumentation
  const debug = (...args: any[]) => console.log('[NetworkDebug]', ...args);

  // Handle clicks (and context clicks) to open the GoalMenu or perform deletion
  const handleClick = useCallback((params: any, goalDialogMode: "edit" | "view") => {
    debug('handleClick invoked', {
      goalDialogMode,
      addEdgeMode: addEdgeModeRef.current,
      deleteMode: deleteModeRef.current,
      nodes: params?.nodes,
      edges: params?.edges
    });
    if (!networkRef.current) return;
    params.event.preventDefault();

    if (addEdgeModeRef.current) {
      debug('In addEdgeMode; ignoring click to avoid opening menus');
      return; // Do not open menu in edge mode
    }

    if (deleteModeRef.current) {
      if (params.nodes.length > 0) {
        // We'll handle this after handleDeleteNode is defined
        const nodeId = params.nodes[0];
        if (networkRef.current && nodesDataSetRef.current && edgesDataSetRef.current) {
          debug('Attempting to delete node', nodeId);
          privateRequest('goals/' + nodeId, 'DELETE')
            .then(() => {
              debug('Node deleted on backend; removing locally', nodeId);
              nodesDataSetRef.current?.remove(nodeId);
              const currentEdges = edgesDataSetRef.current?.get();
              currentEdges?.forEach(edge => {
                if (edge.from === nodeId || edge.to === nodeId) {
                  edgesDataSetRef.current?.remove(edge.id);
                }
              });
            })
            .catch(error => {
              // console.error('Failed to delete node:', error);
              debug('Failed to delete node', { nodeId, error });
            });
        }
      } else if (params.edges.length > 0) {
        // We'll handle this after handleDeleteEdge is defined
        const edgeId = params.edges[0];
        if (edgesDataSetRef.current) {
          const [fromId, toId] = edgeId.split('-').map(Number);
          const edgeData = edgesDataSetRef.current.get(edgeId as any);
          const edgeObj = (Array.isArray(edgeData) ? edgeData[0] : edgeData) as Partial<NetworkEdge> | undefined;
          const relationshipType = edgeObj?.relationship_type as RelationshipType | undefined;
          debug('Attempting to delete edge', { edgeId, fromId, toId, relationshipType });
          const runDelete = relationshipType
            ? deleteRelationship(fromId, toId, relationshipType)
            : privateRequest(`goals/relationship/${fromId}/${toId}`, 'DELETE');
          Promise.resolve(runDelete)
            .then(() => {
              debug('Edge deleted on backend; removing locally', edgeId);
              edgesDataSetRef.current?.remove(edgeId);
            })
            .catch(error => {
              // console.error('Failed to delete edge:', error);
              debug('Failed to delete edge', { edgeId, relationshipType, error });
            });
        }
      }
      return;
    }

    const nodeId = networkRef.current.getNodeAt(params.pointer.DOM);
    if (nodeId && nodesDataSetRef.current) {
      const nodeData = nodesDataSetRef.current?.get(nodeId);
      if (nodeData) {
        // GoalMenu expects a Goal object (with Dates)
        // nodeData from DataSet might still be ApiGoal-like if not fully processed,
        // Assuming nodeData here is effectively a Goal or NetworkNode.
        GoalMenu.open(nodeData as Goal, goalDialogMode, async (updatedGoal: Goal) => {
          // console.log('[Network] onSuccess priority:', updatedGoal.priority);

          if (updatedGoal.id) {
            const exists = await checkNodeExists(updatedGoal.id);
            if (!exists) {
              await refreshFullNetwork();
              return;
            }
            await refreshNodeById(updatedGoal.id);
          } else {
            await refreshFullNetwork();
          }
        });
      }
    }
  }, []);

  // vis‑network configuration options
  const options = useMemo(() => ({
    nodes: {
      shape: 'box',
      margin: { top: 12, right: 12, bottom: 12, left: 12 },
      font: {
        size: 14,
        bold: { size: 14, mod: 'bold' }
      },
      widthConstraint: { maximum: 150 },
      fixed: { x: false, y: false },
      borderWidth: 1, // Default border width for nodes without priority
      chosen: false
    },
    edges: {
      arrows: { to: { enabled: true, scaleFactor: 0.5 } },
      smooth: {
        enabled: true,
        type: 'curvedCW',
        roundness: 0.2,
        forceDirection: 'none'
      },
      width: 1.5,
      color: {
        inherit: 'from',
        opacity: 0.7,
        hover: '#2B7CE9',
        highlight: '#2B7CE9'
      }
    },
    physics: { enabled: false },
    interaction: {
      dragNodes: true,
      dragView: true,
      zoomView: true,
      hover: true,
      navigationButtons: false,
      keyboard: { enabled: true, bindToWindow: true }
    },
    manipulation: {
      enabled: false,
      addNode: true,
      addEdge: async function (data: any, callback: Function) {
        try {
          debug('manipulation.addEdge invoked', data);
          setPendingRelationship({ from: data.from, to: data.to });
          setDialogMode('relationship');
          debug('Opened relationship dialog', { from: data.from, to: data.to });
          // Prevent vis from adding a temporary edge; we'll add after confirmation
          callback(null);
        } catch (err) {
          // console.error('Edge creation error:', err);
          debug('Edge creation error', err);
          callback(null);
        }
      },
      initiallyActive: false,
      editEdge: false,
      deleteNode: true,
      deleteEdge: true
    }
  }), []);

  // Helper: Given a node ID, find connected elements (for hover highlighting)
  const findConnectedElements = (nodeId: number, edges: NetworkEdge[]): { nodes: Set<number>, edges: Set<string | number> } => {
    const visited = new Set<number>();
    const connectedEdges = new Set<string | number>();

    const traverseUpward = (currentId: number) => {
      if (visited.has(currentId)) return;
      visited.add(currentId);
      edges.forEach(edge => {
        if (edge.to === currentId) {
          connectedEdges.add((edge as any).id ?? `${edge.from}-${edge.to}`);
          traverseUpward(edge.from);
        }
      });
    };

    const traverseDownward = (currentId: number) => {
      if (visited.has(currentId)) return;
      visited.add(currentId);
      edges.forEach(edge => {
        if (edge.from === currentId) {
          connectedEdges.add((edge as any).id ?? `${edge.from}-${edge.to}`);
          traverseDownward(edge.to);
        }
      });
    };

    visited.clear();
    traverseUpward(nodeId);
    visited.clear();
    traverseDownward(nodeId);

    return { nodes: visited, edges: connectedEdges };
  };

  const focusNode = useCallback((id: number) => {
    if (!networkRef.current) return;
    try {
      networkRef.current.selectNodes([id]);
      networkRef.current.fit({
        nodes: [id],
        animation: { duration: 400, easingFunction: 'easeInOutQuad' }
      });
    } catch (e) {
      // no-op
    }
  }, []);

  const wireSearchItems = useCallback(() => {
    if (!nodesDataSetRef.current) return undefined as unknown as () => void;
    const ds: any = nodesDataSetRef.current as any;
    const refresh = () => {
      try {
        setSearchItems((ds.get() || []) as Goal[]);
      } catch {
        setSearchItems([]);
      }
    };
    refresh();
    ds.on('add', refresh);
    ds.on('update', refresh);
    ds.on('remove', refresh);
    return () => {
      try {
        ds.off('add', refresh);
        ds.off('update', refresh);
        ds.off('remove', refresh);
      } catch {
        // ignore
      }
    };
  }, []);

  // Refresh a single node from the server, normalize, update dataset, refresh edges, and redraw
  const refreshNodeById = useCallback(async (nodeId: number) => {
    if (!nodesDataSetRef.current || !edgesDataSetRef.current) return;
    try {
      const apiGoal = await privateRequest<ApiGoal>(`goals/${nodeId}`);
      const local = goalToLocal(apiGoal);
      const formatted = formatNetworkNode(local);
      const existing = nodesDataSetRef.current.get(nodeId);
      nodesDataSetRef.current.update({ ...formatted, x: existing?.x, y: existing?.y });
      await refreshEdgesForNode(nodeId);
      networkRef.current?.redraw();
    } catch (e) {
      // If the node no longer exists or failed, fall back to a full refresh
      await refreshFullNetwork();
    }
  }, []);

  // Full network refresh: re-fetch nodes+edges, preserve x/y when possible, and redraw
  const refreshFullNetwork = useCallback(async () => {
    if (!nodesDataSetRef.current || !edgesDataSetRef.current) return;
    try {
      const currentNodes = nodesDataSetRef.current.get();
      const byId = new Map(currentNodes.map((n: any) => [n.id, n]));

      const { nodes, edges } = await privateRequest<{ nodes: ApiGoal[], edges: NetworkEdge[] }>('network');

      const formattedNodes = nodes.map((n: ApiGoal) => {
        const local = goalToLocal(n);
        const formatted = formatNetworkNode(local);
        const existing = byId.get(formatted.id);
        return { ...formatted, x: existing?.x, y: existing?.y };
      });

      // Replace nodes (remove missing, add/update present)
      const serverIds = new Set(formattedNodes.map((n: any) => n.id));
      const toRemove = currentNodes.filter((n: any) => !serverIds.has(n.id)).map((n: any) => n.id);
      if (toRemove.length) nodesDataSetRef.current.remove(toRemove);
      nodesDataSetRef.current.update(formattedNodes);

      // Replace edges
      const formattedEdges = edges.map((e: any) => ({ ...e, id: `${e.from}-${e.to}` }));
      const currentEdges = edgesDataSetRef.current.get();
      const serverEdgeIds = new Set(formattedEdges.map((e: any) => e.id));
      const edgesToRemove = currentEdges.filter((e: any) => !serverEdgeIds.has(e.id)).map((e: any) => e.id);
      if (edgesToRemove.length) edgesDataSetRef.current.remove(edgesToRemove);
      edgesDataSetRef.current.update(formattedEdges);

      networkRef.current?.redraw();
    } catch (e) {
      // console.error('Failed to refresh full network:', e);
      debug('Failed to refresh full network', e);
    }
  }, []);

  // Initialize the network once on mount
  useEffect(() => {
<<<<<<< HEAD
    let cleanupSearchItems: (() => void) | undefined;
=======
    // keep ref in sync
    addEdgeModeRef.current = addEdgeMode;
  }, [addEdgeMode]);

  // Initialize the network once on mount
  useEffect(() => {
>>>>>>> 34f1eaa8
    const initializeNetwork = async () => {
      try {
        // Fetch initial data (nodes should be ApiGoal compatible)
        const response = await privateRequest<{ nodes: ApiGoal[], edges: NetworkEdge[] }>('network');
        //response.nodes.map(goalToLocal) 
        // Format nodes from ApiGoal[] to NetworkNode[] (which extends Goal)
        const formattedNodes = response.nodes.map(apiNode => formatNetworkNode(goalToLocal(apiNode)));
        // Calculate positions and styling using the full hierarchy algorithm
        const formattedData = await buildHierarchy({ nodes: formattedNodes, edges: response.edges });

        // Create DataSets for nodes and edges (used by vis‑network)
        // Always create DataSets even if empty to ensure network functionality
        nodesDataSetRef.current = new DataSet(formattedData.nodes);
        edgesDataSetRef.current = new DataSet(formattedData.edges);
        cleanupSearchItems = wireSearchItems();

        // Create the network instance - always create it even with empty data
        if (networkContainer.current) {
          networkRef.current = new VisNetwork(
            networkContainer.current,
            { nodes: nodesDataSetRef.current, edges: edgesDataSetRef.current },
            options
          );
          debug('Vis network instance created');

          // Ensure container does not show focus outline or steal focus
          try {
            networkContainer.current.setAttribute('tabindex', '-1');
            (networkContainer.current as HTMLElement).style.outline = 'none';
          } catch {}

          // Drag events: record the node id on drag start...
          networkRef.current.on('dragStart', (params: any) => {
            if (params.nodes && params.nodes.length > 0) {
              draggedNodeRef.current = params.nodes[0];
            }
          });

          // ...and on drag end, update the backend and the DataSet
          networkRef.current.on('dragEnd', async (params: any) => {
            const draggedNodeId = draggedNodeRef.current;
            if (draggedNodeId && nodesDataSetRef.current) {
              setTimeout(async () => {
                const position = networkRef.current?.getPositions([draggedNodeId])[draggedNodeId];
                if (position) {
                  try {
                    await saveNodePosition(draggedNodeId, position.x, position.y);
                    nodesDataSetRef.current?.update({ id: draggedNodeId, x: position.x, y: position.y });
                  } catch (error) {
                    // console.error('Failed to save node position:', error);
                    debug('Failed to save node position', { draggedNodeId, error });
                  }
                }
                draggedNodeRef.current = null;
              }, 50);
            }
          });

          networkRef.current.on('hoverNode', (params) => {
            if (edgesDataSetRef.current) {
              const currentEdges = edgesDataSetRef.current.get();
              const { edges: connectedEdges } = findConnectedElements(params.node, currentEdges);
              networkRef.current?.setSelection({ nodes: [], edges: Array.from(connectedEdges) });
            }
          });

          networkRef.current.on('blurNode', () => {
            networkRef.current?.setSelection({ nodes: [], edges: [] });
          });

          networkRef.current.on('click', (params: any) => handleClick(params, 'view'));
          networkRef.current.on('oncontext', (params: any) => handleClick(params, 'edit'));

          networkRef.current.once('stabilizationIterationsDone', () => {
            networkRef.current?.setOptions({ physics: { enabled: false } });
          });
        }
      } catch (error) {
        // console.error('Error initializing network:', error);
        debug('Error initializing network', error);
        // Even if there's an error, try to create an empty network so buttons work
        if (networkContainer.current && !networkRef.current) {
          nodesDataSetRef.current = new DataSet([]);
          edgesDataSetRef.current = new DataSet([]);
          cleanupSearchItems = wireSearchItems();
          networkRef.current = new VisNetwork(
            networkContainer.current,
            { nodes: nodesDataSetRef.current, edges: edgesDataSetRef.current },
            options
          );
<<<<<<< HEAD

          // Ensure container does not show focus outline or steal focus
          try {
            networkContainer.current.setAttribute('tabindex', '-1');
            (networkContainer.current as HTMLElement).style.outline = 'none';
          } catch {}
=======
          debug('Fallback empty Vis network instance created');
>>>>>>> 34f1eaa8
        }
      }
    };

    initializeNetwork();

    const handleKeyDown = (event: KeyboardEvent) => {
      if (event.key === 'Escape') {
        networkRef.current?.disableEditMode();
        setAddNodeMode(false);
        setAddEdgeMode(false);
        setDeleteMode(false);
        deleteModeRef.current = false;
      }
    };
    window.addEventListener('keydown', handleKeyDown);
    return () => {
      window.removeEventListener('keydown', handleKeyDown);
      networkRef.current?.destroy();
      if (cleanupSearchItems) {
        try { cleanupSearchItems(); } catch {}
      }
    };
  }, [options]);

  // Listen for relationship changes from other components (e.g., GoalMenu)
  useEffect(() => {
    const handler = () => {
      debug('Received network:relationships-changed event; triggering full refresh');
      refreshFullNetwork().catch((err) => {
        // console.error('Network full refresh failed:', err);
        debug('Network full refresh failed (from event)', err);
      });
    };
    window.addEventListener('network:relationships-changed', handler as EventListener);
    return () => window.removeEventListener('network:relationships-changed', handler as EventListener);
  }, [refreshFullNetwork]);

  // Resize observer so the network always fits the container
  useEffect(() => {
    if (networkContainer.current && networkRef.current) {
      const observer = createResizeObserver(() => {
        networkRef.current?.fit();
      });
      observer.observe(networkContainer.current);
      return () => observer.disconnect();
    }
  }, []);

  // Toggle delete mode
  const handleDeleteMode = () => {
    if (networkRef.current) {
      const next = !deleteMode;
      debug('DeleteMode button clicked', { prev: deleteMode, next, refBefore: deleteModeRef.current });
      deleteModeRef.current = !deleteMode;
      setDeleteMode(!deleteMode);
      setAddNodeMode(false);
      setAddEdgeMode(false);
      debug('DeleteMode state updated', { refAfter: deleteModeRef.current });
    } else {
      //console.log('No network');
    }
  };

  // Toggle edge-add mode
  const handleAddEdgeMode = () => {
    if (networkRef.current) {
      const next = !addEdgeMode;
      debug('AddEdgeMode button clicked', { prev: addEdgeMode, next });
      setAddEdgeMode(!addEdgeMode);
      setAddNodeMode(false);
      setDeleteMode(false);
      deleteModeRef.current = false;
      if (next) {
        debug('Enabling Vis addEdgeMode');
        networkRef.current.addEdgeMode();
      } else {
        debug('Disabling Vis edit mode');
        networkRef.current.disableEditMode();
      }
    } else {
      //console.log('No network');
    }
  };

  // Add node: open the GoalMenu, then compute its position using calculateNewNodePosition
  const handleAddNode = () => {
    if (networkRef.current && nodesDataSetRef.current) {
      setAddNodeMode(true);
      setAddEdgeMode(false);
      setDeleteMode(false);
      deleteModeRef.current = false;
      // GoalMenu creates a Goal object
      GoalMenu.open({} as Goal, 'create', async (newGoal: Goal) => {
        // GoalMenu returns a new Goal object.
        const newNode = formatNetworkNode(newGoal); // Use server response, then re-sync from server below
        // Get existing nodes from the DataSet and calculate a new position
        const existingNodes = nodesDataSetRef.current?.get() || [];
        const position = calculateNewNodePosition(newNode, existingNodes);
        newNode.x = position.x;
        newNode.y = position.y;
        nodesDataSetRef.current?.add(newNode);
        networkRef.current?.redraw();

        // Refresh edges for the new node (in case relationships were created in GoalMenu)
        if (newGoal.id) {
          await refreshEdgesForNode(newGoal.id);

          // Persist the new node position
          try {
            await saveNodePosition(newGoal.id, position.x, position.y);
          } catch (error) {
            // console.error('Failed to save new node position:', error);
            debug('Failed to save new node position', { nodeId: newGoal.id, error });
          }

          // Fit the view to show the new node
          setTimeout(() => {
            networkRef.current?.fit({
              nodes: [newGoal.id],
              animation: {
                duration: 500,
                easingFunction: 'easeInOutQuad'
              }
            });
          }, 100);

          // Re-sync from server to ensure normalization and styles are authoritative
          await refreshNodeById(newGoal.id);
        }

        setAddNodeMode(false);
      });
    }
  };

  // Create a relationship edge between two nodes
  const handleCreateRelationship = async (fromId: number, toId: number, relationshipType: RelationshipType) => {
    try {
      debug('handleCreateRelationship called', { fromId, toId, relationshipType });
      const fromNode = nodesDataSetRef.current?.get(fromId);
      const toNode = nodesDataSetRef.current?.get(toId);
      if (!fromNode || !toNode) {
        // console.error('Could not find goals for relationship');
        debug('Could not find goals for relationship', { fromId, toId, fromNode: !!fromNode, toNode: !!toNode });
        setTimeout(() => {
          if (networkRef.current) {
            networkRef.current.addEdgeMode();
            debug('Re-enabled Vis addEdgeMode after missing node');
          }
        }, 100);
        return;
      }
      const error = validateRelationship(fromNode, toNode, relationshipType);
      if (error) {
        alert(error);
        debug('Relationship validation error', { error, fromId, toId, relationshipType });
        setDialogMode(null);
        setPendingRelationship(null);
        setTimeout(() => {
          if (networkRef.current) {
            networkRef.current.addEdgeMode();
            debug('Re-enabled Vis addEdgeMode after validation error');
          }
        }, 100);
        return;
      }
      await createRelationship(fromId, toId, relationshipType);
      debug('createRelationship API success', { fromId, toId, relationshipType });
      const newEdge: NetworkEdge = {
        from: fromId,
        to: toId,
        relationship_type: relationshipType as 'child' | 'queue',
        id: `${fromId}-${toId}`
      };
      edgesDataSetRef.current?.add(newEdge);
      debug('Added new edge to DataSet', newEdge);
      // Escalate to full refresh to avoid stale edges across the graph
      try {
        window.dispatchEvent(new CustomEvent('network:relationships-changed', { detail: { fromId, toId, relationshipType } }));
        debug('Dispatched relationships-changed event');
      } catch (e) { /* no-op */ }
    } catch (err) {
      // console.error('Error creating relationship:', err);
      debug('Error creating relationship', err);
    }
    setDialogMode(null);
    setPendingRelationship(null);
    debug('Relationship dialog closed and state cleared');
    setTimeout(() => {
      if (networkRef.current) {
        networkRef.current.addEdgeMode();
        debug('Re-enabled Vis addEdgeMode after relationship flow');
      }
    }, 100);
  };

  // Helper function to refresh edges for a specific node
  const refreshEdgesForNode = async (nodeId: number) => {
    if (!edgesDataSetRef.current) return;

    try {
      // Fetch current network data from backend
      const networkData = await privateRequest<{ nodes: ApiGoal[], edges: NetworkEdge[] }>('network');

      // Find edges that involve this node
      const nodeEdges = networkData.edges.filter(edge =>
        edge.from === nodeId || edge.to === nodeId
      );

      // Get current edges from the DataSet
      const currentEdges = edgesDataSetRef.current.get();
      const currentEdgeIds = new Set(currentEdges.map(e => e.id));

      // Add new edges that aren't already in the DataSet
      const newEdges = nodeEdges
        .map(edge => ({
          ...edge,
          id: `${edge.from}-${edge.to}`
        }))
        .filter(edge => !currentEdgeIds.has(edge.id));

      if (newEdges.length > 0) {
        edgesDataSetRef.current.add(newEdges);
      }

      // Remove edges that no longer exist on the backend
      const backendEdgeIds = new Set(nodeEdges.map(e => `${e.from}-${e.to}`));
      const edgesToRemove = currentEdges
        .filter(edge =>
          (edge.from === nodeId || edge.to === nodeId) &&
          !backendEdgeIds.has(edge.id)
        )
        .map(edge => edge.id);

      if (edgesToRemove.length > 0) {
        edgesDataSetRef.current.remove(edgesToRemove);
      }
    } catch (error) {
      // console.error('Failed to refresh edges for node:', nodeId, error);
      debug('Failed to refresh edges for node', { nodeId, error });
    }
  };

  // Helper function to check if a node still exists on the backend
  const checkNodeExists = async (nodeId: number): Promise<boolean> => {
    try {
      await privateRequest(`goals/${nodeId}`);
      return true;
    } catch (error) {
      // If we get a 404 or similar error, the node was deleted
      return false;
    }
  };

  // Helper function to remove node and its edges from the network
  const removeNodeFromNetwork = (nodeId: number) => {
    if (nodesDataSetRef.current && edgesDataSetRef.current) {
      // Remove the node
      nodesDataSetRef.current.remove(nodeId);

      // Remove all edges connected to this node
      const currentEdges = edgesDataSetRef.current.get();
      const edgesToRemove = currentEdges
        .filter(edge => edge.from === nodeId || edge.to === nodeId)
        .map(edge => edge.id);

      if (edgesToRemove.length > 0) {
        edgesDataSetRef.current.remove(edgesToRemove);
      }
    }
  };

  // Add this new function inside NetworkView component:
  const handleReorganizeNetwork = async () => {
    if (!networkRef.current || !nodesDataSetRef.current || !edgesDataSetRef.current) return;

    try {
      const currentNodes = nodesDataSetRef.current.get();
      const currentEdges = edgesDataSetRef.current.get();

      // Reset positions to null in the DataSet first
      const nodesWithNullPositions = currentNodes.map(node => ({
        ...node,
        position_x: null,
        position_y: null,
        x: undefined,  // Clear vis-network positions too
        y: undefined
      }));

      // Update the network data with null positions
      nodesDataSetRef.current.update(nodesWithNullPositions);

      // Recalculate all positions with fresh data
      const reorganizedData = await buildHierarchy({
        nodes: nodesWithNullPositions,
        edges: currentEdges
      });

      // Update the network with new positions
      nodesDataSetRef.current.update(reorganizedData.nodes);
      edgesDataSetRef.current.update(reorganizedData.edges);

      // Optional: fit the view to show all nodes
      networkRef.current.fit();
    } catch (error) {
      // console.error('Error reorganizing network:', error);
      debug('Error reorganizing network', error);
    }
  };

  return (
    <div style={{ position: 'relative', height: 'calc(100vh - 64px)', overflow: 'hidden' }}>
      <div ref={networkContainer} style={{ height: '100%', width: '100%', outline: 'none' }} tabIndex={-1} />

      <div style={{ position: 'absolute', top: '1rem', right: '1rem', width: 'min(420px, 40vw)', zIndex: 2 }}>
        <SearchBar
          items={filteredSearchItems}
          keys={['name', 'description']}
          placeholder="Find a goal…"
          debounceMs={200}
          excludeGoalTypes={['event']}
          onChange={(q) => {
            // Only auto-focus when the user changes the input
            shouldAutoFocusRef.current = true;
          }}
          onResults={(results, ids) => {
            setSearchResults(results || []);
            if (!ids || ids.length === 0) {
              networkRef.current?.selectNodes([]);
              lastFocusedIdRef.current = null;
              shouldAutoFocusRef.current = false;
              return;
            }
            if (shouldAutoFocusRef.current) {
              const id = ids[0];
              if (id !== lastFocusedIdRef.current && nodesDataSetRef.current?.get(id)) {
                focusNode(id);
                lastFocusedIdRef.current = id;
              }
              // Prevent re-focusing unless input changes again
              shouldAutoFocusRef.current = false;
            }
          }}
        />

        {searchResults && searchResults.length > 0 && (
          <div
            style={{
              marginTop: '0.5rem',
              background: '#ffffff',
              border: '1px solid #e0e0e0',
              borderRadius: '10px',
              boxShadow: '0 6px 18px rgba(0,0,0,0.08)',
              overflow: 'hidden'
            }}
            role="listbox"
            aria-label="Search results"
          >
            <div style={{ padding: '8px', display: 'grid', gridTemplateColumns: '1fr', gap: '8px', maxHeight: '40vh', overflowY: 'auto' }}>
              {searchResults.map((r, idx) => {
                const g = r.item;
                const { backgroundColor, textColor, border, borderColor } = getGoalStyle(g);
                return (
                  <div
                    key={`res-${g.id}-${idx}`}
                    onClick={() => {
                      if (g.id) {
                        shouldAutoFocusRef.current = false;
                        lastFocusedIdRef.current = g.id;
                        focusNode(g.id);
                      }
                    }}
                    role="option"
                    aria-selected={lastFocusedIdRef.current === g.id}
                    tabIndex={0}
                    style={{
                      display: 'flex',
                      alignItems: 'center',
                      gap: '10px',
                      padding: '10px 12px',
                      borderRadius: '10px',
                      border: border || `2px solid ${borderColor}`,
                      background: backgroundColor,
                      color: textColor,
                      cursor: 'pointer'
                    }}
                  >
                    <div
                      style={{
                        width: '10px',
                        height: '10px',
                        borderRadius: '50%',
                        background: borderColor,
                        flex: '0 0 auto'
                      }}
                    />
                    <div style={{ minWidth: 0 }}>
                      <div style={{ fontWeight: 600, lineHeight: 1.2, whiteSpace: 'nowrap', overflow: 'hidden', textOverflow: 'ellipsis' }}>
                        {g.name}
                      </div>
                      <div style={{ opacity: 0.9, fontSize: '12px', lineHeight: 1.2, marginTop: '2px' }}>
                        {g.goal_type}
                      </div>
                    </div>
                  </div>
                );
              })}
            </div>
          </div>
        )}
      </div>

      <Button
        variant="contained"
        color="primary"
        style={{
          position: 'absolute',
          top: '1rem',
          left: '1rem',
          minWidth: '32px',
          width: '32px',
          height: '32px',
          padding: '0',
          borderRadius: '4px',
          backgroundColor: addNodeMode ? '#e8f5e9' : '#f3f3f3',
          border: '1px solid #c1c1c1',
          boxShadow: 'none'
        }}
        onClick={handleAddNode}
      >
        <AddIcon style={{ fontSize: '20px', color: addNodeMode ? '#2e7d32' : '#666666' }} />
      </Button>

      <Button
        variant="contained"
        color="primary"
        style={{
          position: 'absolute',
          top: '4rem',
          left: '1rem',
          minWidth: '32px',
          width: '32px',
          height: '32px',
          padding: '0',
          borderRadius: '4px',
          backgroundColor: addEdgeMode ? '#e3f2fd' : '#f3f3f3',
          border: '1px solid #c1c1c1',
          boxShadow: 'none'
        }}
        onClick={handleAddEdgeMode}
      >
        <AddLinkIcon style={{ fontSize: '20px', color: addEdgeMode ? '#1976d2' : '#666666' }} />
      </Button>

      <Button
        variant="contained"
        color="primary"
        style={{
          position: 'absolute',
          top: '7rem',
          left: '1rem',
          minWidth: '32px',
          width: '32px',
          height: '32px',
          padding: '0',
          borderRadius: '4px',
          backgroundColor: deleteMode ? '#ffebee' : '#f3f3f3',
          border: '1px solid #c1c1c1',
          boxShadow: 'none'
        }}
        onClick={handleDeleteMode}
      >
        <DeleteIcon style={{ fontSize: '20px', color: deleteMode ? '#f44336' : '#666666' }} />
      </Button>

      <Button
        variant="contained"
        color="primary"
        style={{
          position: 'absolute',
          top: '10rem',
          left: '1rem',
          minWidth: '32px',
          width: '32px',
          height: '32px',
          padding: '0',
          borderRadius: '4px',
          backgroundColor: '#f3f3f3',
          border: '1px solid #c1c1c1',
          boxShadow: 'none'
        }}
        onClick={handleReorganizeNetwork}
        title="Reorganize Network"
      >
        <RefreshIcon style={{ fontSize: '20px', color: '#666666' }} />
      </Button>

      <Dialog
        open={dialogMode === 'relationship'}
        onClose={() => {
          setDialogMode(null);
          setPendingRelationship(null);
        }}
      >
        <DialogTitle>Select Relationship Type</DialogTitle>
        <DialogContent>
          <FormControl fullWidth margin="dense">
            <InputLabel>Relationship Type</InputLabel>
            <Select
              value={'child'} // You can bind this to local state if you wish to support changes
              onChange={(e) => {
                // Update relationship type if needed
              }}
            >
              <MenuItem value="child">Child</MenuItem>
              <MenuItem
                value="queue"
                disabled={
                  pendingRelationship && nodesDataSetRef.current
                    ? (() => {
                      const fromNode = nodesDataSetRef.current.get(pendingRelationship.from);
                      const toNode = nodesDataSetRef.current.get(pendingRelationship.to);
                      return fromNode?.goal_type !== 'achievement' || toNode?.goal_type !== 'task';
                    })()
                    : false
                }
              >
                Queue
              </MenuItem>
            </Select>
          </FormControl>
        </DialogContent>
        <DialogActions>
          <Button onClick={() => {
            setDialogMode(null);
            setPendingRelationship(null);
          debug('Relationship dialog cancelled');
            setTimeout(() => {
              if (networkRef.current) {
                networkRef.current.addEdgeMode();
                debug('Re-enabled Vis addEdgeMode after cancel');
              }
            }, 100);
          }}>
            Cancel
          </Button>
          <Button
            onClick={() => {
              if (pendingRelationship) {
              debug('Relationship dialog Create clicked', pendingRelationship);
                handleCreateRelationship(
                  pendingRelationship.from,
                  pendingRelationship.to,
                  'child' // or use a dynamic value if desired
                );
              }
            }}
            color="primary"
          >
            Create
          </Button>
        </DialogActions>
      </Dialog>
    </div>
  );
};

export default NetworkView;<|MERGE_RESOLUTION|>--- conflicted
+++ resolved
@@ -21,6 +21,8 @@
 import { formatNetworkNode } from '../../shared/utils/formatNetworkNode';
 import { validateRelationship } from '../../shared/utils/goalValidation';
 import { SearchBar } from '../../shared/components/SearchBar/SearchBar';
+import { getGoalStyle } from '../../shared/styles/colors';
+import { getGoalStyle } from '../../shared/styles/colors';
 
 // Node formatting moved to shared util
 
@@ -333,16 +335,13 @@
 
   // Initialize the network once on mount
   useEffect(() => {
-<<<<<<< HEAD
-    let cleanupSearchItems: (() => void) | undefined;
-=======
     // keep ref in sync
     addEdgeModeRef.current = addEdgeMode;
   }, [addEdgeMode]);
 
   // Initialize the network once on mount
   useEffect(() => {
->>>>>>> 34f1eaa8
+    let cleanupSearchItems: (() => void) | undefined;
     const initializeNetwork = async () => {
       try {
         // Fetch initial data (nodes should be ApiGoal compatible)
@@ -433,24 +432,16 @@
             { nodes: nodesDataSetRef.current, edges: edgesDataSetRef.current },
             options
           );
-<<<<<<< HEAD
+          );
+
+          );
 
           // Ensure container does not show focus outline or steal focus
           try {
             networkContainer.current.setAttribute('tabindex', '-1');
             (networkContainer.current as HTMLElement).style.outline = 'none';
           } catch {}
-=======
           debug('Fallback empty Vis network instance created');
->>>>>>> 34f1eaa8
-        }
-      }
-    };
-
-    initializeNetwork();
-
-    const handleKeyDown = (event: KeyboardEvent) => {
-      if (event.key === 'Escape') {
         networkRef.current?.disableEditMode();
         setAddNodeMode(false);
         setAddEdgeMode(false);
