--- conflicted
+++ resolved
@@ -52,8 +52,6 @@
   // Debug logger for focused instrumentation
   const debug = (...args: any[]) => console.log('[NetworkDebug]', ...args);
 
-<<<<<<< HEAD
-=======
   // Handle clicks (and context clicks) to open the GoalMenu or perform deletion
   const handleClick = useCallback((params: any, goalDialogMode: "edit" | "view") => {
     debug('handleClick invoked', {
@@ -144,7 +142,6 @@
     }
   }, []);
 
->>>>>>> 32b8012f
   // vis‑network configuration options
   const options = useMemo(() => ({
     nodes: {
@@ -243,8 +240,6 @@
     return { nodes: visited, edges: connectedEdges };
   };
 
-<<<<<<< HEAD
-=======
   const focusNode = useCallback((id: number) => {
     if (!networkRef.current) return;
     try {
@@ -300,7 +295,6 @@
     }
   }, []);
 
->>>>>>> 32b8012f
   // Full network refresh: re-fetch nodes+edges, preserve x/y when possible, and redraw
   const refreshFullNetwork = useCallback(async () => {
     if (!nodesDataSetRef.current || !edgesDataSetRef.current) return;
